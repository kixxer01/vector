use vector_config::configurable_component;

<<<<<<< HEAD
use crate::{
    config::component::ComponentDescription,
    event::{Event, EventArray, EventContainer, LogEvent, Metric, TraceEvent},
};
=======
use crate::event::Event;
>>>>>>> 59bed1c4

mod check_fields;
pub(self) mod datadog_search;
pub(crate) mod is_log;
pub(crate) mod is_metric;
mod vrl;

pub use self::vrl::VrlConfig;
use self::{
    check_fields::{CheckFields, CheckFieldsConfig},
    datadog_search::{DatadogSearchConfig, DatadogSearchRunner},
    is_log::{check_is_log, check_is_log_with_context},
    is_metric::{check_is_metric, check_is_metric_with_context},
    vrl::Vrl,
};

#[derive(Debug, Clone)]
pub enum Condition {
    /// Matches an event if it is a log.
    IsLog,

    /// Matches an event if it is a metric.
    IsMetric,

    /// Matches an event with a [Vector Remap Language](https://vector.dev/docs/reference/vrl) (VRL) [boolean expression](https://vector.dev/docs/reference/vrl#boolean-expressions).
    Vrl(Vrl),

    /// Matches an event against an arbitrary set of predicate/value combinations.
    CheckFields(CheckFields),

    /// Matches an event with a [Datadog Search](https://docs.datadoghq.com/logs/explorer/search_syntax/) query.
    DatadogSearch(DatadogSearchRunner),

    /// Matches any event.
    ///
    /// Used only for internal testing.
    AlwaysPass,

    /// Matches no event.
    ///
    /// Used only for internal testing.
    AlwaysFail,
}

impl Condition {
<<<<<<< HEAD
    pub(crate) fn check(&self, event: Event) -> (bool, Event) {
        match event {
            Event::Log(log) => {
                let (result, log) = self.check_log(log);
                (result, Event::from(log))
            }
            Event::Metric(metric) => {
                let (result, metric) = self.check_metric(metric);
                (result, Event::from(metric))
            }
            Event::Trace(trace) => {
                let (result, trace) = self.check_trace(trace);
                (result, Event::from(trace))
            }
        }
    }

    pub(crate) fn check_log(&self, log: LogEvent) -> (bool, LogEvent) {
        match self {
            Condition::IsLog(x) => x.check_log(log),
            Condition::IsMetric(x) => x.check_log(log),
            Condition::Not(x) => x.check_log(log),
            Condition::CheckFields(x) => x.check_log(log),
            Condition::DatadogSearch(x) => x.check_log(log),
            Condition::Vrl(x) => x.check_log(log),
            Condition::AlwaysPass => (true, log),
            Condition::AlwaysFail => (false, log),
        }
    }

    pub(crate) fn check_metric(&self, metric: Metric) -> (bool, Metric) {
        match self {
            Condition::IsLog(x) => x.check_metric(metric),
            Condition::IsMetric(x) => x.check_metric(metric),
            Condition::Not(x) => x.check_metric(metric),
            Condition::CheckFields(x) => x.check_metric(metric),
            Condition::DatadogSearch(x) => x.check_metric(metric),
            Condition::Vrl(x) => x.check_metric(metric),
            Condition::AlwaysPass => (true, metric),
            Condition::AlwaysFail => (false, metric),
        }
    }

    pub(crate) fn check_trace(&self, trace: TraceEvent) -> (bool, TraceEvent) {
        match self {
            Condition::IsLog(x) => x.check_trace(trace),
            Condition::IsMetric(x) => x.check_trace(trace),
            Condition::Not(x) => x.check_trace(trace),
            Condition::CheckFields(x) => x.check_trace(trace),
            Condition::DatadogSearch(x) => x.check_trace(trace),
            Condition::Vrl(x) => x.check_trace(trace),
            Condition::AlwaysPass => (true, trace),
            Condition::AlwaysFail => (false, trace),
        }
    }

    pub(crate) fn check_all(&self, events: EventArray) -> Vec<(bool, Event)> {
        match self {
            Condition::IsLog(x) => x.check_all(events),
            Condition::IsMetric(x) => x.check_all(events),
            Condition::Not(x) => x.check_all(events),
            Condition::CheckFields(x) => x.check_all(events),
            Condition::DatadogSearch(x) => x.check_all(events),
            Condition::Vrl(x) => x.check_all(events),
            Condition::AlwaysPass => events.into_events().map(|event| (true, event)).collect(),
            Condition::AlwaysFail => events.into_events().map(|event| (false, event)).collect(),
        }
    }

    /// Provides context for a failure. This is potentially mildly expensive if
    /// it involves string building and so should be avoided in hot paths.
    pub(crate) fn check_with_context(&self, event: Event) -> (Result<(), String>, Event) {
        match self {
            Condition::IsLog(x) => x.check_with_context(event),
            Condition::IsMetric(x) => x.check_with_context(event),
            Condition::Not(x) => x.check_with_context(event),
            Condition::CheckFields(x) => x.check_with_context(event),
            Condition::DatadogSearch(x) => x.check_with_context(event),
            Condition::Vrl(x) => x.check_with_context(event),
            Condition::AlwaysPass => (Ok(()), event),
            Condition::AlwaysFail => (Ok(()), event),
        }
    }
}

pub trait Conditional {
    /// Checks if a condition is true. The event should not be modified, it is only mutable so it
    /// can be passed into VRL, but VRL type checking prevents mutation.
    fn check(&self, event: Event) -> (bool, Event) {
        match event {
            Event::Log(log) => {
                let (result, log) = self.check_log(log);
                (result, Event::from(log))
            }
            Event::Metric(metric) => {
                let (result, metric) = self.check_metric(metric);
                (result, Event::from(metric))
            }
            Event::Trace(trace) => {
                let (result, trace) = self.check_trace(trace);
                (result, Event::from(trace))
            }
        }
    }

    /// Checks if a condition is true. The log should not be modified, it is only mutable so it can
    /// be passed into VRL, but VRL type checking prevents mutation.
    fn check_log(&self, log: LogEvent) -> (bool, LogEvent);

    /// Checks if a condition is true. The metric should not be modified, it is only mutable so it
    /// can be passed into VRL, but VRL type checking prevents mutation.
    fn check_metric(&self, metric: Metric) -> (bool, Metric);

    /// Checks if a condition is true. The trace should not be modified, it is only mutable so it
    /// can be passed into VRL, but VRL type checking prevents mutation.
    fn check_trace(&self, trace: TraceEvent) -> (bool, TraceEvent);

    fn check_all(&self, events: EventArray) -> Vec<(bool, Event)> {
        match events {
            EventArray::Logs(logs) => logs
                .into_iter()
                .map(|log| {
                    let (result, log) = self.check_log(log);
                    (result, Event::from(log))
                })
                .collect::<Vec<_>>(),
            EventArray::Metrics(metrics) => metrics
                .into_iter()
                .map(|metric| {
                    let (result, metric) = self.check_metric(metric);
                    (result, Event::from(metric))
                })
                .collect::<Vec<_>>(),
            EventArray::Traces(traces) => traces
                .into_iter()
                .map(|trace| {
                    let (result, trace) = self.check_trace(trace);
                    (result, Event::from(trace))
                })
                .collect::<Vec<_>>(),
        }
    }

    /// Provides context for a failure. This is potentially mildly expensive if it involves string
    /// building and so should be avoided in hot paths.
=======
    /// Checks if a condition is true.
    ///
    /// The event should not be modified, it is only mutable so it can be passed into VRL, but VRL type checking prevents mutation.
    #[allow(dead_code)]
    pub(crate) fn check(&self, e: Event) -> (bool, Event) {
        match self {
            Condition::IsLog => check_is_log(e),
            Condition::IsMetric => check_is_metric(e),
            Condition::Vrl(x) => x.check(e),
            Condition::CheckFields(x) => x.check(e),
            Condition::DatadogSearch(x) => x.check(e),
            Condition::AlwaysPass => (true, e),
            Condition::AlwaysFail => (false, e),
        }
    }

    /// Checks if a condition is true, with a `Result`-oriented return for easier composition.
    ///
    /// This can be mildly expensive for conditions that do not often match, as it allocates a string for the error
    /// case. As such, it should typically be avoided in hot paths.
    pub(crate) fn check_with_context(&self, e: Event) -> (Result<(), String>, Event) {
        match self {
            Condition::IsLog => check_is_log_with_context(e),
            Condition::IsMetric => check_is_metric_with_context(e),
            Condition::Vrl(x) => x.check_with_context(e),
            Condition::CheckFields(x) => x.check_with_context(e),
            Condition::DatadogSearch(x) => x.check_with_context(e),
            Condition::AlwaysPass => (Ok(()), e),
            Condition::AlwaysFail => (Ok(()), e),
        }
    }
}

/// An event matching condition.
///
/// Many methods exist for matching events, such as using a VRL expression, a Datadog Search query string,
/// or hard-coded matchers like "must be a metric" or "fields A, B, and C must match these constraints".
///
/// They can specified with an enum-style notation:
///
/// ```toml
/// condition.type = 'check_fields'
/// condition."message.equals" = 'hooray'
/// ```
#[configurable_component]
#[derive(Clone, Debug)]
#[serde(tag = "type", rename_all = "snake_case")]
pub enum ConditionConfig {
    /// Matches an event if it is a log.
    IsLog,

    /// Matches an event if it is a metric.
    IsMetric,

    /// Matches an event with a [Vector Remap Language](https://vector.dev/docs/reference/vrl) (VRL) [boolean expression](https://vector.dev/docs/reference/vrl#boolean-expressions).
    Vrl(#[configurable(derived)] VrlConfig),

    /// Matches an event against an arbitrary set of predicate/value combinations.
    CheckFields(#[configurable(derived)] CheckFieldsConfig),

    /// Matches an event with a [Datadog Search](https://docs.datadoghq.com/logs/explorer/search_syntax/) query.
    DatadogSearch(#[configurable(derived)] DatadogSearchConfig),
}

impl ConditionConfig {
    pub fn build(&self, enrichment_tables: &enrichment::TableRegistry) -> crate::Result<Condition> {
        match self {
            ConditionConfig::IsLog => Ok(Condition::IsLog),
            ConditionConfig::IsMetric => Ok(Condition::IsMetric),
            ConditionConfig::Vrl(x) => x.build(enrichment_tables),
            ConditionConfig::CheckFields(x) => x.build(enrichment_tables),
            ConditionConfig::DatadogSearch(x) => x.build(enrichment_tables),
        }
    }
}

pub trait Conditional: std::fmt::Debug {
    /// Checks if a condition is true.
    ///
    /// The event should not be modified, it is only mutable so it can be passed into VRL, but VRL type checking prevents mutation.
    fn check(&self, event: Event) -> (bool, Event);

    /// Checks if a condition is true, with a `Result`-oriented return for easier composition.
    ///
    /// This can be mildly expensive for conditions that do not often match, as it allocates a string for the error
    /// case. As such, it should typically be avoided in hot paths.
>>>>>>> 59bed1c4
    fn check_with_context(&self, e: Event) -> (Result<(), String>, Event) {
        let (result, event) = self.check(e);
        if result {
            (Ok(()), event)
        } else {
            (Err("condition failed".into()), event)
        }
    }
}

pub trait ConditionalConfig: std::fmt::Debug + Send + Sync + dyn_clone::DynClone {
    fn build(&self, enrichment_tables: &enrichment::TableRegistry) -> crate::Result<Condition>;
}

dyn_clone::clone_trait_object!(ConditionalConfig);

/// An event matching condition.
///
/// Many methods exist for matching events, such as using a VRL expression, a Datadog Search query string,
/// or hard-coded matchers like "must be a metric" or "fields A, B, and C must match these constraints".
///
/// As VRL is the most common way to apply conditions to events, this type provides a shortcut to define VRL expressions
/// directly in configuration by passing the VRL expression as a string:
///
/// ```toml
/// condition = '.message == "hooray"'
/// ```
///
/// When other condition types are required, they can specified with an enum-style notation:
///
/// ```toml
/// condition.type = 'check_fields'
/// condition."message.equals" = 'hooray'
/// ```
#[configurable_component]
#[derive(Clone, Debug)]
#[serde(untagged)]
pub enum AnyCondition {
    /// A [Vector Remap Language](https://vector.dev/docs/reference/vrl) (VRL) [boolean expression](https://vector.dev/docs/reference/vrl#boolean-expressions).
    String(#[configurable(transparent)] String),

    /// A fully-specified condition.
    Map(#[configurable(derived)] ConditionConfig),
}

impl AnyCondition {
    pub fn build(&self, enrichment_tables: &enrichment::TableRegistry) -> crate::Result<Condition> {
        match self {
            AnyCondition::String(s) => {
                let vrl_config = VrlConfig {
                    source: s.clone(),
                    runtime: Default::default(),
                };
                vrl_config.build(enrichment_tables)
            }
            AnyCondition::Map(m) => m.build(enrichment_tables),
        }
    }
}

impl From<ConditionConfig> for AnyCondition {
    fn from(config: ConditionConfig) -> Self {
        Self::Map(config)
    }
}

#[cfg(test)]
mod tests {
    use indoc::indoc;
    use serde::Deserialize;

    use super::*;

    #[derive(Deserialize, Debug)]
    struct Test {
        condition: AnyCondition,
    }

    #[test]
    fn deserialize_anycondition_default() {
        let conf: Test = toml::from_str(r#"condition = ".nork == false""#).unwrap();
        assert_eq!(
            r#"String(".nork == false")"#,
            format!("{:?}", conf.condition)
        )
    }

    #[test]
    fn deserialize_anycondition_check_fields() {
        let conf: Test = toml::from_str(indoc! {r#"
            condition.type = "check_fields"
            condition."norg.equals" = "nork"
        "#})
        .unwrap();

        assert_eq!(
            r#"Map(CheckFields(CheckFieldsConfig { predicates: {"norg.equals": "nork"} }))"#,
            format!("{:?}", conf.condition)
        )
    }

    #[test]
    fn deserialize_anycondition_vrl() {
        let conf: Test = toml::from_str(indoc! {r#"
            condition.type = "vrl"
            condition.source = '.nork == true'
        "#})
        .unwrap();

        assert_eq!(
<<<<<<< HEAD
            r#"Map(VrlConfig { source: ".nork == true", runtime: AstBatch })"#,
=======
            r#"Map(Vrl(VrlConfig { source: ".nork == true", runtime: Ast }))"#,
>>>>>>> 59bed1c4
            format!("{:?}", conf.condition)
        )
    }
}<|MERGE_RESOLUTION|>--- conflicted
+++ resolved
@@ -1,13 +1,6 @@
 use vector_config::configurable_component;
 
-<<<<<<< HEAD
-use crate::{
-    config::component::ComponentDescription,
-    event::{Event, EventArray, EventContainer, LogEvent, Metric, TraceEvent},
-};
-=======
-use crate::event::Event;
->>>>>>> 59bed1c4
+use crate::event::{Event, EventArray, EventContainer, LogEvent, Metric, TraceEvent};
 
 mod check_fields;
 pub(self) mod datadog_search;
@@ -53,7 +46,10 @@
 }
 
 impl Condition {
-<<<<<<< HEAD
+    /// Checks if a condition is true.
+    ///
+    /// The event should not be modified, it is only mutable so it can be passed into VRL, but VRL type checking prevents mutation.
+    #[allow(dead_code)]
     pub(crate) fn check(&self, event: Event) -> (bool, Event) {
         match event {
             Event::Log(log) => {
@@ -73,12 +69,11 @@
 
     pub(crate) fn check_log(&self, log: LogEvent) -> (bool, LogEvent) {
         match self {
-            Condition::IsLog(x) => x.check_log(log),
-            Condition::IsMetric(x) => x.check_log(log),
-            Condition::Not(x) => x.check_log(log),
+            Condition::IsLog => (true, log),
+            Condition::IsMetric => (false, log),
+            Condition::Vrl(x) => x.check_log(log),
             Condition::CheckFields(x) => x.check_log(log),
             Condition::DatadogSearch(x) => x.check_log(log),
-            Condition::Vrl(x) => x.check_log(log),
             Condition::AlwaysPass => (true, log),
             Condition::AlwaysFail => (false, log),
         }
@@ -86,12 +81,11 @@
 
     pub(crate) fn check_metric(&self, metric: Metric) -> (bool, Metric) {
         match self {
-            Condition::IsLog(x) => x.check_metric(metric),
-            Condition::IsMetric(x) => x.check_metric(metric),
-            Condition::Not(x) => x.check_metric(metric),
+            Condition::IsLog => (false, metric),
+            Condition::IsMetric => (true, metric),
+            Condition::Vrl(x) => x.check_metric(metric),
             Condition::CheckFields(x) => x.check_metric(metric),
             Condition::DatadogSearch(x) => x.check_metric(metric),
-            Condition::Vrl(x) => x.check_metric(metric),
             Condition::AlwaysPass => (true, metric),
             Condition::AlwaysFail => (false, metric),
         }
@@ -99,12 +93,11 @@
 
     pub(crate) fn check_trace(&self, trace: TraceEvent) -> (bool, TraceEvent) {
         match self {
-            Condition::IsLog(x) => x.check_trace(trace),
-            Condition::IsMetric(x) => x.check_trace(trace),
-            Condition::Not(x) => x.check_trace(trace),
+            Condition::IsLog => (false, trace),
+            Condition::IsMetric => (false, trace),
+            Condition::Vrl(x) => x.check_trace(trace),
             Condition::CheckFields(x) => x.check_trace(trace),
             Condition::DatadogSearch(x) => x.check_trace(trace),
-            Condition::Vrl(x) => x.check_trace(trace),
             Condition::AlwaysPass => (true, trace),
             Condition::AlwaysFail => (false, trace),
         }
@@ -112,36 +105,80 @@
 
     pub(crate) fn check_all(&self, events: EventArray) -> Vec<(bool, Event)> {
         match self {
-            Condition::IsLog(x) => x.check_all(events),
-            Condition::IsMetric(x) => x.check_all(events),
-            Condition::Not(x) => x.check_all(events),
+            Condition::IsLog => events.into_events().map(check_is_log).collect(),
+            Condition::IsMetric => events.into_events().map(check_is_metric).collect(),
+            Condition::Vrl(x) => x.check_all(events),
             Condition::CheckFields(x) => x.check_all(events),
             Condition::DatadogSearch(x) => x.check_all(events),
-            Condition::Vrl(x) => x.check_all(events),
             Condition::AlwaysPass => events.into_events().map(|event| (true, event)).collect(),
             Condition::AlwaysFail => events.into_events().map(|event| (false, event)).collect(),
         }
     }
 
-    /// Provides context for a failure. This is potentially mildly expensive if
-    /// it involves string building and so should be avoided in hot paths.
-    pub(crate) fn check_with_context(&self, event: Event) -> (Result<(), String>, Event) {
-        match self {
-            Condition::IsLog(x) => x.check_with_context(event),
-            Condition::IsMetric(x) => x.check_with_context(event),
-            Condition::Not(x) => x.check_with_context(event),
-            Condition::CheckFields(x) => x.check_with_context(event),
-            Condition::DatadogSearch(x) => x.check_with_context(event),
-            Condition::Vrl(x) => x.check_with_context(event),
-            Condition::AlwaysPass => (Ok(()), event),
-            Condition::AlwaysFail => (Ok(()), event),
-        }
-    }
-}
-
-pub trait Conditional {
-    /// Checks if a condition is true. The event should not be modified, it is only mutable so it
-    /// can be passed into VRL, but VRL type checking prevents mutation.
+    /// Checks if a condition is true, with a `Result`-oriented return for easier composition.
+    ///
+    /// This can be mildly expensive for conditions that do not often match, as it allocates a string for the error
+    /// case. As such, it should typically be avoided in hot paths.
+    pub(crate) fn check_with_context(&self, e: Event) -> (Result<(), String>, Event) {
+        match self {
+            Condition::IsLog => check_is_log_with_context(e),
+            Condition::IsMetric => check_is_metric_with_context(e),
+            Condition::Vrl(x) => x.check_with_context(e),
+            Condition::CheckFields(x) => x.check_with_context(e),
+            Condition::DatadogSearch(x) => x.check_with_context(e),
+            Condition::AlwaysPass => (Ok(()), e),
+            Condition::AlwaysFail => (Ok(()), e),
+        }
+    }
+}
+
+/// An event matching condition.
+///
+/// Many methods exist for matching events, such as using a VRL expression, a Datadog Search query string,
+/// or hard-coded matchers like "must be a metric" or "fields A, B, and C must match these constraints".
+///
+/// They can specified with an enum-style notation:
+///
+/// ```toml
+/// condition.type = 'check_fields'
+/// condition."message.equals" = 'hooray'
+/// ```
+#[configurable_component]
+#[derive(Clone, Debug)]
+#[serde(tag = "type", rename_all = "snake_case")]
+pub enum ConditionConfig {
+    /// Matches an event if it is a log.
+    IsLog,
+
+    /// Matches an event if it is a metric.
+    IsMetric,
+
+    /// Matches an event with a [Vector Remap Language](https://vector.dev/docs/reference/vrl) (VRL) [boolean expression](https://vector.dev/docs/reference/vrl#boolean-expressions).
+    Vrl(#[configurable(derived)] VrlConfig),
+
+    /// Matches an event against an arbitrary set of predicate/value combinations.
+    CheckFields(#[configurable(derived)] CheckFieldsConfig),
+
+    /// Matches an event with a [Datadog Search](https://docs.datadoghq.com/logs/explorer/search_syntax/) query.
+    DatadogSearch(#[configurable(derived)] DatadogSearchConfig),
+}
+
+impl ConditionConfig {
+    pub fn build(&self, enrichment_tables: &enrichment::TableRegistry) -> crate::Result<Condition> {
+        match self {
+            ConditionConfig::IsLog => Ok(Condition::IsLog),
+            ConditionConfig::IsMetric => Ok(Condition::IsMetric),
+            ConditionConfig::Vrl(x) => x.build(enrichment_tables),
+            ConditionConfig::CheckFields(x) => x.build(enrichment_tables),
+            ConditionConfig::DatadogSearch(x) => x.build(enrichment_tables),
+        }
+    }
+}
+
+pub trait Conditional: std::fmt::Debug {
+    /// Checks if a condition is true.
+    ///
+    /// The event should not be modified, it is only mutable so it can be passed into VRL, but VRL type checking prevents mutation.
     fn check(&self, event: Event) -> (bool, Event) {
         match event {
             Event::Log(log) => {
@@ -197,96 +234,10 @@
         }
     }
 
-    /// Provides context for a failure. This is potentially mildly expensive if it involves string
-    /// building and so should be avoided in hot paths.
-=======
-    /// Checks if a condition is true.
-    ///
-    /// The event should not be modified, it is only mutable so it can be passed into VRL, but VRL type checking prevents mutation.
-    #[allow(dead_code)]
-    pub(crate) fn check(&self, e: Event) -> (bool, Event) {
-        match self {
-            Condition::IsLog => check_is_log(e),
-            Condition::IsMetric => check_is_metric(e),
-            Condition::Vrl(x) => x.check(e),
-            Condition::CheckFields(x) => x.check(e),
-            Condition::DatadogSearch(x) => x.check(e),
-            Condition::AlwaysPass => (true, e),
-            Condition::AlwaysFail => (false, e),
-        }
-    }
-
     /// Checks if a condition is true, with a `Result`-oriented return for easier composition.
     ///
     /// This can be mildly expensive for conditions that do not often match, as it allocates a string for the error
     /// case. As such, it should typically be avoided in hot paths.
-    pub(crate) fn check_with_context(&self, e: Event) -> (Result<(), String>, Event) {
-        match self {
-            Condition::IsLog => check_is_log_with_context(e),
-            Condition::IsMetric => check_is_metric_with_context(e),
-            Condition::Vrl(x) => x.check_with_context(e),
-            Condition::CheckFields(x) => x.check_with_context(e),
-            Condition::DatadogSearch(x) => x.check_with_context(e),
-            Condition::AlwaysPass => (Ok(()), e),
-            Condition::AlwaysFail => (Ok(()), e),
-        }
-    }
-}
-
-/// An event matching condition.
-///
-/// Many methods exist for matching events, such as using a VRL expression, a Datadog Search query string,
-/// or hard-coded matchers like "must be a metric" or "fields A, B, and C must match these constraints".
-///
-/// They can specified with an enum-style notation:
-///
-/// ```toml
-/// condition.type = 'check_fields'
-/// condition."message.equals" = 'hooray'
-/// ```
-#[configurable_component]
-#[derive(Clone, Debug)]
-#[serde(tag = "type", rename_all = "snake_case")]
-pub enum ConditionConfig {
-    /// Matches an event if it is a log.
-    IsLog,
-
-    /// Matches an event if it is a metric.
-    IsMetric,
-
-    /// Matches an event with a [Vector Remap Language](https://vector.dev/docs/reference/vrl) (VRL) [boolean expression](https://vector.dev/docs/reference/vrl#boolean-expressions).
-    Vrl(#[configurable(derived)] VrlConfig),
-
-    /// Matches an event against an arbitrary set of predicate/value combinations.
-    CheckFields(#[configurable(derived)] CheckFieldsConfig),
-
-    /// Matches an event with a [Datadog Search](https://docs.datadoghq.com/logs/explorer/search_syntax/) query.
-    DatadogSearch(#[configurable(derived)] DatadogSearchConfig),
-}
-
-impl ConditionConfig {
-    pub fn build(&self, enrichment_tables: &enrichment::TableRegistry) -> crate::Result<Condition> {
-        match self {
-            ConditionConfig::IsLog => Ok(Condition::IsLog),
-            ConditionConfig::IsMetric => Ok(Condition::IsMetric),
-            ConditionConfig::Vrl(x) => x.build(enrichment_tables),
-            ConditionConfig::CheckFields(x) => x.build(enrichment_tables),
-            ConditionConfig::DatadogSearch(x) => x.build(enrichment_tables),
-        }
-    }
-}
-
-pub trait Conditional: std::fmt::Debug {
-    /// Checks if a condition is true.
-    ///
-    /// The event should not be modified, it is only mutable so it can be passed into VRL, but VRL type checking prevents mutation.
-    fn check(&self, event: Event) -> (bool, Event);
-
-    /// Checks if a condition is true, with a `Result`-oriented return for easier composition.
-    ///
-    /// This can be mildly expensive for conditions that do not often match, as it allocates a string for the error
-    /// case. As such, it should typically be avoided in hot paths.
->>>>>>> 59bed1c4
     fn check_with_context(&self, e: Event) -> (Result<(), String>, Event) {
         let (result, event) = self.check(e);
         if result {
@@ -397,11 +348,7 @@
         .unwrap();
 
         assert_eq!(
-<<<<<<< HEAD
-            r#"Map(VrlConfig { source: ".nork == true", runtime: AstBatch })"#,
-=======
-            r#"Map(Vrl(VrlConfig { source: ".nork == true", runtime: Ast }))"#,
->>>>>>> 59bed1c4
+            r#"Map(Vrl(VrlConfig { source: ".nork == true", runtime: AstBatch }))"#,
             format!("{:?}", conf.condition)
         )
     }
