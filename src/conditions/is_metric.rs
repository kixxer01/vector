--- conflicted
+++ resolved
@@ -1,55 +1,5 @@
 use crate::event::Event;
 
-<<<<<<< HEAD
-use crate::{
-    conditions::{Condition, ConditionConfig, ConditionDescription, Conditional},
-    event::{Event, LogEvent, Metric, TraceEvent},
-};
-
-//------------------------------------------------------------------------------
-
-#[derive(Deserialize, Serialize, Debug, Default, Clone)]
-pub(crate) struct IsMetricConfig {}
-
-inventory::submit! {
-    ConditionDescription::new::<IsMetricConfig>("is_metric")
-}
-
-impl_generate_config_from_default!(IsMetricConfig);
-
-#[typetag::serde(name = "is_metric")]
-impl ConditionConfig for IsMetricConfig {
-    fn build(&self, _enrichment_tables: &enrichment::TableRegistry) -> crate::Result<Condition> {
-        Ok(Condition::is_metric())
-    }
-}
-
-//------------------------------------------------------------------------------
-
-#[derive(Debug, Clone)]
-pub struct IsMetric {}
-
-impl Conditional for IsMetric {
-    fn check_log(&self, log: LogEvent) -> (bool, LogEvent) {
-        (false, log)
-    }
-
-    fn check_metric(&self, metric: Metric) -> (bool, Metric) {
-        (true, metric)
-    }
-
-    fn check_trace(&self, trace: TraceEvent) -> (bool, TraceEvent) {
-        (false, trace)
-    }
-
-    fn check_with_context(&self, event: Event) -> (Result<(), String>, Event) {
-        let (result, event) = self.check(event);
-        if result {
-            (Ok(()), event)
-        } else {
-            (Err("event is not a metric type".to_string()), event)
-        }
-=======
 pub(crate) const fn check_is_metric(e: Event) -> (bool, Event) {
     (matches!(e, Event::Metric(_)), e)
 }
@@ -60,7 +10,6 @@
         (Ok(()), event)
     } else {
         (Err("event is not a metric type".to_string()), event)
->>>>>>> 59bed1c4
     }
 }
 
