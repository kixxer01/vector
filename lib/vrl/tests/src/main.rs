#![allow(clippy::print_stdout)] // tests
#![allow(clippy::print_stderr)] // tests

mod test_enrichment;

<<<<<<< HEAD
use std::cell::RefCell;
use std::rc::Rc;
use std::str::FromStr;
use std::time::Instant;
=======
use std::{str::FromStr, time::Instant};
>>>>>>> 59bed1c4

use ::value::Value;
use ansi_term::Colour;
use chrono::{DateTime, SecondsFormat, Utc};
use chrono_tz::Tz;
use clap::Parser;
use glob::glob;
use value::Secrets;
use vector_common::TimeZone;
<<<<<<< HEAD
use vrl::prelude::{BTreeMap, VrlValueConvert};
use vrl::{diagnostic::Formatter, state, Runtime, SecretTarget, Terminate};
use vrl::{BatchRuntime, Target, TargetValueRef, VrlRuntime};
=======
use vrl::{
    diagnostic::Formatter,
    prelude::{BTreeMap, VrlValueConvert},
    state, Runtime, SecretTarget, TargetValueRef, Terminate, VrlRuntime,
};
>>>>>>> 59bed1c4
use vrl_tests::{docs, Test};

#[cfg(not(target_env = "msvc"))]
#[global_allocator]
static ALLOC: tikv_jemallocator::Jemalloc = tikv_jemallocator::Jemalloc;

#[derive(Parser, Debug)]
#[clap(name = "VRL Tests", about = "Vector Remap Language Tests")]
pub struct Cmd {
    #[clap(short, long)]
    pattern: Option<String>,

    #[clap(short, long)]
    fail_early: bool,

    #[clap(short, long)]
    verbose: bool,

    #[clap(short, long)]
    no_diff: bool,

    /// When enabled, any log output at the INFO or above level is printed
    /// during the test run.
    #[clap(short, long)]
    logging: bool,

    /// When enabled, show run duration for each individual test.
    #[clap(short, long)]
    timings: bool,

    #[clap(short = 'z', long)]
    timezone: Option<String>,

    /// Should we use the VM to evaluate the VRL
    #[clap(short, long = "runtime", default_value_t)]
    runtime: VrlRuntime,

    /// Ignore the Cue tests (to speed up run)
    #[clap(long)]
    ignore_cue: bool,
}

impl Cmd {
    fn timezone(&self) -> TimeZone {
        if let Some(ref tz) = self.timezone {
            TimeZone::parse(tz).unwrap_or_else(|| panic!("couldn't parse timezone: {}", tz))
        } else {
            TimeZone::Named(Tz::UTC)
        }
    }
}

fn should_run(name: &str, pat: &Option<String>, _runtime: VrlRuntime) -> bool {
    if name == "tests/example.vrl" {
        return false;
    }

    if let Some(pat) = pat {
        if !name.contains(pat) {
            return false;
        }
    }

    true
}

fn main() {
    let cmd = Cmd::parse();

    if cmd.logging {
        tracing_subscriber::fmt::init();
    }

    let mut failed_count = 0;
    let mut category = "".to_owned();

    let tests = glob("tests/**/*.vrl")
        .expect("valid pattern")
        .into_iter()
        .filter_map(|entry| {
            let path = entry.ok()?;
            Some(Test::from_path(&path))
        })
        .chain({
            let mut tests = vec![];
            stdlib::all()
                .into_iter()
                .chain(enrichment::vrl_functions())
                .for_each(|function| {
                    if let Some(closure) = function.closure() {
                        closure.inputs.iter().for_each(|input| {
                            let test = Test::from_example(
                                format!("{} (closure)", function.identifier()),
                                &input.example,
                            );

                            if let Some(pat) = &cmd.pattern {
                                if !format!("{}/{}", test.category, test.name).contains(pat) {
                                    return;
                                }
                            }

                            tests.push(test);
                        });
                    }

                    function.examples().iter().for_each(|example| {
                        let test = Test::from_example(function.identifier(), example);

                        if let Some(pat) = &cmd.pattern {
                            if !format!("{}/{}", test.category, test.name).contains(pat) {
                                return;
                            }
                        }

                        tests.push(test)
                    })
                });

            tests.into_iter()
        })
        .chain(docs::tests(cmd.ignore_cue).into_iter())
        .filter(|test| {
            should_run(
                &format!("{}/{}", test.category, test.name),
                &cmd.pattern,
                cmd.runtime,
            )
        })
        .collect::<Vec<_>>();

    for mut test in tests {
        if category != test.category {
            category = test.category.clone();
            println!("{}", Colour::Fixed(3).bold().paint(category.to_string()));
        }

        if let Some(err) = test.error {
            println!("{}", Colour::Purple.bold().paint("INVALID"));
            println!("{}", Colour::Red.paint(err));
            failed_count += 1;
            continue;
        }

        let mut name = test.name.clone();
        name.truncate(58);

        let dots = if name.len() >= 60 { 0 } else { 60 - name.len() };

        print!("  {}{}", name, Colour::Fixed(240).paint(".".repeat(dots)));

        if test.skip {
            println!("{}", Colour::Yellow.bold().paint("SKIPPED"));
        }

        let mut functions = stdlib::all();
        functions.append(&mut enrichment::vrl_functions());
        functions.append(&mut vector_vrl_functions::vrl_functions());
        let test_enrichment = test_enrichment::test_enrichment_table();

        let mut external_env = vrl::state::ExternalEnv::default();
        external_env.set_external_context(test_enrichment.clone());

        // Set some read-only paths that can be tested
        for (path, recursive) in &test.read_only_paths {
            external_env.add_read_only_event_path(path.clone(), *recursive);
        }
        for (path, recursive) in &test.read_only_metadata_paths {
            external_env.add_read_only_metadata_path(path.clone(), *recursive);
        }

        let compile_start = Instant::now();
        let program = vrl::compile_with_state(&test.source, &functions, &mut external_env);
        let compile_end = compile_start.elapsed();

        let want = test.result.clone();
        let timezone = cmd.timezone();

        let compile_timing_fmt = cmd
            .timings
            .then(|| format!("comp: {:>9.3?}", compile_end))
            .unwrap_or_default();

        test_enrichment.finish_load();

        match program {
            Ok((program, warnings)) if warnings.is_empty() => {
                let run_start = Instant::now();

                let mut metadata = vec![Value::from(BTreeMap::new())];
                let mut secret = Secrets::new();
                let mut target = TargetValueRef {
                    value: &mut test.object,
                    metadata: &mut metadata[0],
                    secrets: &mut secret,
                };

                // Insert a dummy secret for examples to use
                target.insert_secret("my_secret", "secret value");
                target.insert_secret("datadog_api_key", "secret value");

                let mut targets = vec![target];

                let result = match cmd.runtime {
                    VrlRuntime::Ast => {
                        let state = state::Runtime::default();
                        let mut runtime = Runtime::new(state);
                        runtime.resolve(&mut targets[0], &program, &timezone)
                    }
                    VrlRuntime::AstBatch => {
                        let runtime = BatchRuntime::new();
                        let targets = targets
                            .into_iter()
                            .map(|target| Rc::new(RefCell::new(target)) as Rc<RefCell<dyn Target>>)
                            .collect();
                        let mut results = runtime.resolve_batch(targets, &program, timezone);
                        results.pop().expect("one element")
                    }
                };

                let run_end = run_start.elapsed();

                let timings_fmt = cmd
                    .timings
                    .then(|| format!(" ({}, run: {:>9.3?})", compile_timing_fmt, run_end))
                    .unwrap_or_default();

                let timings_color = if run_end.as_millis() > 10 { 1 } else { 245 };
                let timings = Colour::Fixed(timings_color).paint(timings_fmt);

                match result {
                    Ok(got) => {
                        let got = vrl_value_to_json_value(got);
                        let mut failed = false;

                        if !test.skip {
                            let want = if want.starts_with("r'") && want.ends_with('\'') {
                                match regex::Regex::new(
                                    &want[2..want.len() - 1].replace("\\'", "'"),
                                ) {
                                    Ok(want) => want.to_string().into(),
                                    Err(_) => want.into(),
                                }
                            } else if want.starts_with("t'") && want.ends_with('\'') {
                                match DateTime::<Utc>::from_str(&want[2..want.len() - 1]) {
                                    Ok(want) => {
                                        want.to_rfc3339_opts(SecondsFormat::AutoSi, true).into()
                                    }
                                    Err(_) => want.into(),
                                }
                            } else if want.starts_with("s'") && want.ends_with('\'') {
                                want[2..want.len() - 1].into()
                            } else {
                                match serde_json::from_str::<'_, serde_json::Value>(want.trim()) {
                                    Ok(want) => want,
                                    Err(err) => {
                                        eprintln!("{}", err);
                                        want.into()
                                    }
                                }
                            };
                            if got == want {
                                print!("{}{}", Colour::Green.bold().paint("OK"), timings,);
                            } else {
                                print!("{} (expectation)", Colour::Red.bold().paint("FAILED"));
                                failed_count += 1;

                                if !cmd.no_diff {
                                    let want = serde_json::to_string_pretty(&want).unwrap();
                                    let got = serde_json::to_string_pretty(&got).unwrap();

                                    let diff = prettydiff::diff_lines(&want, &got);
                                    println!("  {}", diff);
                                }

                                failed = true;
                            }

                            println!();
                        }

                        if cmd.verbose {
                            println!("{:#}", got);
                        }

                        if failed && cmd.fail_early {
                            std::process::exit(1)
                        }
                    }
                    Err(err) => {
                        let mut failed = false;
                        if !test.skip {
                            let got = err.to_string().trim().to_owned();
                            let want = want.trim().to_owned();

                            if (test.result_approx && compare_partial_diagnostic(&got, &want))
                                || got == want
                            {
                                println!("{}{}", Colour::Green.bold().paint("OK"), timings);
                            } else if matches!(err, Terminate::Abort { .. }) {
                                let want =
                                    match serde_json::from_str::<'_, serde_json::Value>(&want) {
                                        Ok(want) => want,
                                        Err(err) => {
                                            eprintln!("{}", err);
                                            want.into()
                                        }
                                    };

                                let got = vrl_value_to_json_value(test.object.clone());
                                if got == want {
                                    println!("{}{}", Colour::Green.bold().paint("OK"), timings);
                                } else {
                                    println!("{} (abort)", Colour::Red.bold().paint("FAILED"));
                                    failed_count += 1;

                                    if !cmd.no_diff {
                                        let want = serde_json::to_string_pretty(&want).unwrap();
                                        let got = serde_json::to_string_pretty(&got).unwrap();
                                        let diff = prettydiff::diff_lines(&want, &got);
                                        println!("{}", diff);
                                    }

                                    failed = true;
                                }
                            } else {
                                println!("{} (runtime)", Colour::Red.bold().paint("FAILED"));
                                failed_count += 1;

                                if !cmd.no_diff {
                                    let diff = prettydiff::diff_lines(&want, &got);
                                    println!("{}", diff);
                                }

                                failed = true;
                            }
                        }

                        if cmd.verbose {
                            println!("{:#}", err);
                        }

                        if failed && cmd.fail_early {
                            std::process::exit(1)
                        }
                    }
                }
            }
            Ok((_, diagnostics)) | Err(diagnostics) => {
                let mut failed = false;
                let mut formatter = Formatter::new(&test.source, diagnostics);
                if !test.skip {
                    let got = formatter.to_string().trim().to_owned();
                    let want = want.trim().to_owned();

                    if (test.result_approx && compare_partial_diagnostic(&got, &want))
                        || got == want
                    {
                        let timings_fmt = cmd
                            .timings
                            .then(|| format!(" ({})", compile_timing_fmt))
                            .unwrap_or_default();
                        let timings = Colour::Fixed(245).paint(timings_fmt);

                        println!("{}{}", Colour::Green.bold().paint("OK"), timings);
                    } else {
                        println!("{} (compilation)", Colour::Red.bold().paint("FAILED"));
                        failed_count += 1;

                        if !cmd.no_diff {
                            let diff = prettydiff::diff_lines(&want, &got);
                            println!("{}", diff);
                        }

                        failed = true;
                    }
                }

                if cmd.verbose {
                    formatter.enable_colors(true);
                    println!("{:#}", formatter);
                }

                if failed && cmd.fail_early {
                    std::process::exit(1)
                }
            }
        }
    }

    print_result(failed_count)
}

fn compare_partial_diagnostic(got: &str, want: &str) -> bool {
    got.lines()
        .filter(|line| line.trim().starts_with("error[E"))
        .zip(want.trim().lines())
        .all(|(got, want)| got.contains(want))
}

fn print_result(failed_count: usize) {
    let code = if failed_count > 0 { 1 } else { 0 };

    println!("\n");

    if failed_count > 0 {
        println!(
            "  Overall result: {}\n\n    Number failed: {}\n",
            Colour::Red.bold().paint("FAILED"),
            failed_count
        );
    } else {
        println!(
            "  Overall result: {}\n",
            Colour::Green.bold().paint("SUCCESS")
        );
    }

    std::process::exit(code)
}

fn vrl_value_to_json_value(value: Value) -> serde_json::Value {
    use serde_json::Value::*;

    match value {
        v @ Value::Bytes(_) => String(v.try_bytes_utf8_lossy().unwrap().into_owned()),
        Value::Integer(v) => v.into(),
        Value::Float(v) => v.into_inner().into(),
        Value::Boolean(v) => v.into(),
        Value::Object(v) => v
            .into_iter()
            .map(|(k, v)| (k, vrl_value_to_json_value(v)))
            .collect::<serde_json::Value>(),
        Value::Array(v) => v
            .into_iter()
            .map(vrl_value_to_json_value)
            .collect::<serde_json::Value>(),
        Value::Timestamp(v) => v.to_rfc3339_opts(SecondsFormat::AutoSi, true).into(),
        Value::Regex(v) => v.to_string().into(),
        Value::Null => Null,
    }
}<|MERGE_RESOLUTION|>--- conflicted
+++ resolved
@@ -3,14 +3,7 @@
 
 mod test_enrichment;
 
-<<<<<<< HEAD
-use std::cell::RefCell;
-use std::rc::Rc;
-use std::str::FromStr;
-use std::time::Instant;
-=======
-use std::{str::FromStr, time::Instant};
->>>>>>> 59bed1c4
+use std::{cell::RefCell, rc::Rc, str::FromStr, time::Instant};
 
 use ::value::Value;
 use ansi_term::Colour;
@@ -20,17 +13,11 @@
 use glob::glob;
 use value::Secrets;
 use vector_common::TimeZone;
-<<<<<<< HEAD
-use vrl::prelude::{BTreeMap, VrlValueConvert};
-use vrl::{diagnostic::Formatter, state, Runtime, SecretTarget, Terminate};
-use vrl::{BatchRuntime, Target, TargetValueRef, VrlRuntime};
-=======
 use vrl::{
     diagnostic::Formatter,
     prelude::{BTreeMap, VrlValueConvert},
-    state, Runtime, SecretTarget, TargetValueRef, Terminate, VrlRuntime,
+    state, BatchRuntime, Runtime, SecretTarget, Target, TargetValueRef, Terminate, VrlRuntime,
 };
->>>>>>> 59bed1c4
 use vrl_tests::{docs, Test};
 
 #[cfg(not(target_env = "msvc"))]
