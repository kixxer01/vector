use std::ops::Range;

use ::value::Value;
use vrl::prelude::*;

fn slice(start: i64, end: Option<i64>, value: Value) -> Resolved {
    let range = |len: i64| -> Result<Range<usize>> {
        let start = match start {
            start if start < 0 => start + len,
            start => start,
        };

        let end = match end {
            Some(end) if end < 0 => end + len,
            Some(end) => end,
            None => len,
        };

        match () {
            _ if start < 0 || start > len => {
                Err(format!(r#""start" must be between "{}" and "{}""#, -len, len).into())
            }
            _ if end < start => Err(r#""end" must be greater or equal to "start""#.into()),
            _ if end > len => Ok(start as usize..len as usize),
            _ => Ok(start as usize..end as usize),
        }
    };
    match value {
        Value::Bytes(v) => range(v.len() as i64)
            .map(|range| v.slice(range))
            .map(Value::from),
        Value::Array(mut v) => range(v.len() as i64)
            .map(|range| v.drain(range).collect::<Vec<_>>())
            .map(Value::from),
        value => Err(value::Error::Expected {
            got: value.kind(),
            expected: Kind::bytes() | Kind::array(Collection::any()),
        }
        .into()),
    }
}

#[derive(Clone, Copy, Debug)]
pub struct Slice;

impl Function for Slice {
    fn identifier(&self) -> &'static str {
        "slice"
    }

    fn parameters(&self) -> &'static [Parameter] {
        &[
            Parameter {
                keyword: "value",
                kind: kind::BYTES | kind::ARRAY,
                required: true,
            },
            Parameter {
                keyword: "start",
                kind: kind::INTEGER,
                required: true,
            },
            Parameter {
                keyword: "end",
                kind: kind::INTEGER,
                required: false,
            },
        ]
    }

    fn examples(&self) -> &'static [Example] {
        &[
            Example {
                title: "string start",
                source: r#"slice!("foobar", 3)"#,
                result: Ok("bar"),
            },
            Example {
                title: "string start..end",
                source: r#"slice!("foobar", 2, 4)"#,
                result: Ok("ob"),
            },
            Example {
                title: "array start",
                source: r#"slice!([0, 1, 2], 1)"#,
                result: Ok("[1, 2]"),
            },
        ]
    }

    fn compile(
        &self,
        _state: (&mut state::LocalEnv, &mut state::ExternalEnv),
        _ctx: &mut FunctionCompileContext,
        mut arguments: ArgumentList,
    ) -> Compiled {
        let value = arguments.required("value");
        let start = arguments.required("start");
        let end = arguments.optional("end");

        Ok(Box::new(SliceFn { value, start, end }))
    }
<<<<<<< HEAD

    fn call_by_vm(&self, _ctx: &mut Context, args: &mut VmArgumentList) -> Resolved {
        let value = args.required("value");
        let start = args.required("start").try_integer()?;
        let end = args
            .optional("end")
            .map(|value| value.try_integer())
            .transpose()?;

        slice(start, end, value)
    }

    fn symbol(&self) -> Option<(&'static str, usize)> {
        // TODO
        None
    }
=======
>>>>>>> d483777f
}

#[derive(Debug, Clone)]
struct SliceFn {
    value: Box<dyn Expression>,
    start: Box<dyn Expression>,
    end: Option<Box<dyn Expression>>,
}

impl Expression for SliceFn {
    fn resolve(&self, ctx: &mut Context) -> Resolved {
        let start = self.start.resolve(ctx)?.try_integer()?;
        let end = match &self.end {
            Some(expr) => Some(expr.resolve(ctx)?.try_integer()?),
            None => None,
        };
        let value = self.value.resolve(ctx)?;

        slice(start, end, value)
    }

    fn type_def(&self, state: (&state::LocalEnv, &state::ExternalEnv)) -> TypeDef {
        let td = TypeDef::from(Kind::empty()).fallible();

        match self.value.type_def(state) {
            v if v.is_bytes() => td.merge_deep(v),
            v if v.is_array() => td.merge_deep(v).collect_subtypes(),
            _ => td.add_bytes().add_array(Collection::any()),
        }
    }
}

#[inline(never)]
#[no_mangle]
pub extern "C" fn vrl_fn_slice(value: &mut Value, result: &mut Resolved) {
    todo!()
}

#[cfg(test)]
mod tests {
    use super::*;

    test_function![
        slice => Slice;

        bytes_0 {
            args: func_args![value: "foo",
                             start: 0
            ],
            want: Ok("foo"),
            tdef: TypeDef::bytes().fallible(),
        }

        bytes_1 {
            args: func_args![value: "foo",
                             start: 1
            ],
            want: Ok("oo"),
            tdef: TypeDef::bytes().fallible(),
        }

        bytes_2 {
            args: func_args![value: "foo",
                             start: 2
            ],
            want: Ok("o"),
            tdef: TypeDef::bytes().fallible(),
        }

        bytes_minus_2 {
            args: func_args![value: "foo",
                             start: -2
            ],
            want: Ok("oo"),
            tdef: TypeDef::bytes().fallible(),
        }

        bytes_empty {
            args: func_args![value: "foo",
                             start: 3
            ],
            want: Ok(""),
            tdef: TypeDef::bytes().fallible(),
        }

        bytes_empty_start_end {
            args: func_args![value: "foo",
                             start: 2,
                             end: 2
            ],
            want: Ok(""),
            tdef: TypeDef::bytes().fallible(),
        }

        bytes_overrun {
            args: func_args![value: "foo",
                             start: 0,
                             end: 4
            ],
            want: Ok("foo"),
            tdef: TypeDef::bytes().fallible(),
        }

        bytes_start_overrun {
            args: func_args![value: "foo",
                             start: 1,
                             end: 5
            ],
            want: Ok("oo"),
            tdef: TypeDef::bytes().fallible(),
        }

        bytes_negative  {
            args: func_args![value: "Supercalifragilisticexpialidocious",
                             start: -7
            ],
            want: Ok("docious"),
            tdef: TypeDef::bytes().fallible(),
        }

        bytes_middle {
            args: func_args![value: "Supercalifragilisticexpialidocious",
                             start: 5,
                             end: 9
            ],
            want: Ok("cali"),
            tdef: TypeDef::bytes().fallible(),
        }

        array_0 {
            args: func_args![value: vec![0, 1, 2],
                             start: 0
            ],
            want: Ok(vec![0, 1, 2]),
            tdef: TypeDef::array(Collection::from_unknown(Kind::integer())).fallible(),
        }

        array_1 {
            args: func_args![value: vec![0, 1, 2],
                             start: 1
            ],
            want: Ok(vec![1, 2]),
            tdef: TypeDef::array(Collection::from_unknown(Kind::integer())).fallible(),
        }

        array_minus_2 {
            args: func_args![value: vec![0, 1, 2],
                             start: -2
            ],
            want: Ok(vec![1, 2]),
            tdef: TypeDef::array(Collection::from_unknown(Kind::integer())).fallible(),
        }

        array_mixed_types {
            args: func_args![value: value!([0, "ook", true]),
                             start: 1
            ],
            want: Ok(value!(["ook", true])),
            tdef: TypeDef::array(Collection::from_unknown(Kind::integer().or_bytes().or_boolean())).fallible(),
        }

        error_after_end {
            args: func_args![value: "foo",
                             start: 4
            ],
            want: Err(r#""start" must be between "-3" and "3""#),
            tdef: TypeDef::bytes().fallible(),
        }

        error_minus_before_start {
            args: func_args![value: "foo",
                             start: -4
            ],
            want: Err(r#""start" must be between "-3" and "3""#),
            tdef: TypeDef::bytes().fallible(),
        }

        error_start_end {
            args: func_args![value: "foo",
                             start: 2,
                             end: 1
            ],
            want: Err(r#""end" must be greater or equal to "start""#),
            tdef: TypeDef::bytes().fallible(),
        }
    ];
}<|MERGE_RESOLUTION|>--- conflicted
+++ resolved
@@ -100,25 +100,11 @@
 
         Ok(Box::new(SliceFn { value, start, end }))
     }
-<<<<<<< HEAD
-
-    fn call_by_vm(&self, _ctx: &mut Context, args: &mut VmArgumentList) -> Resolved {
-        let value = args.required("value");
-        let start = args.required("start").try_integer()?;
-        let end = args
-            .optional("end")
-            .map(|value| value.try_integer())
-            .transpose()?;
-
-        slice(start, end, value)
-    }
 
     fn symbol(&self) -> Option<(&'static str, usize)> {
         // TODO
         None
     }
-=======
->>>>>>> d483777f
 }
 
 #[derive(Debug, Clone)]
