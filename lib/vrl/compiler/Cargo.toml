[package]
name = "vrl-compiler"
version = "0.1.0"
authors = ["Vector Contributors <vector@datadoghq.com>"]
edition = "2021"
publish = false

[features]
default = ["expressions", "llvm"]
expressions = [
  "expr-abort",
  "expr-assignment",
  "expr-function_call",
  "expr-if_statement",
  "expr-literal",
  "expr-op",
  "expr-query",
  "expr-unary",
]
expr-abort = ["core/expr-abort"]
expr-assignment = ["expr-op"]
expr-function_call = []
expr-if_statement = []
expr-literal = []
expr-op = []
expr-query = []
expr-unary = []
llvm = ["precompiled", "inkwell", "llvm-sys"]

[dependencies]
core = { package = "vrl-core", path = "../core", default-features = false }
diagnostic = { package = "vrl-diagnostic", path = "../diagnostic" }
parser = { package = "vrl-parser", path = "../parser" }
precompiled = { path = "./precompiled", optional = true }
lookup = { path = "../../lookup" }
vector_common = { path = "../../vector-common", default-features = false, features = ["conversion", "serde"] }
vector_config = { path = "../../vector-config" }
vector_config_macros = { path = "../../vector-config-macros" }
value = { path = "../../value" }

bytes = { version = "1.1.0", default-features = false }
chrono = { version = "0.4", default-features = false }
<<<<<<< HEAD
dyn-clone = { version = "1.0.5", default-features = false }
inkwell = { git = "https://github.com/pablosichert/inkwell", branch = "pablosichert/orc2", features = ["llvm13-0"], optional = true }
=======
dyn-clone = { version = "1.0.6", default-features = false }
>>>>>>> 2b2259ce
lalrpop-util = { version = "0.19", default-features = false }
libc = "0.2"
llvm-sys = { version = "130", optional = true }
ordered-float = { version = "3", default-features = false }
paste = { version = "1", default-features = false }
regex = { version = "1", default-features = false }
serde = { version = "1", default-features = false, features = ["derive"] }
thiserror ={ version =  "1", default-features = false }
anymap = { version = "0.12.1", default-features = false }

[dev-dependencies]
criterion = "0.3"
indoc = "1"
vector_common = { path = "../../vector-common", default-features = false, features = ["btreemap"] }

[[bench]]
name = "kind"
harness = false<|MERGE_RESOLUTION|>--- conflicted
+++ resolved
@@ -40,15 +40,11 @@
 
 bytes = { version = "1.1.0", default-features = false }
 chrono = { version = "0.4", default-features = false }
-<<<<<<< HEAD
-dyn-clone = { version = "1.0.5", default-features = false }
-inkwell = { git = "https://github.com/pablosichert/inkwell", branch = "pablosichert/orc2", features = ["llvm13-0"], optional = true }
-=======
 dyn-clone = { version = "1.0.6", default-features = false }
->>>>>>> 2b2259ce
+inkwell = { git = "https://github.com/pablosichert/inkwell", branch = "pablosichert/orc2", features = ["llvm14-0"], optional = true }
 lalrpop-util = { version = "0.19", default-features = false }
 libc = "0.2"
-llvm-sys = { version = "130", optional = true }
+llvm-sys = { version = "140", optional = true }
 ordered-float = { version = "3", default-features = false }
 paste = { version = "1", default-features = false }
 regex = { version = "1", default-features = false }
