--- conflicted
+++ resolved
@@ -35,13 +35,8 @@
             // This write should return immediately because will have exceeded our 100 byte total
             // buffer size limit handily with the first write we did, but since it's a fallible
             // write attempt, it can already tell that the write will not fit anyways:
-<<<<<<< HEAD
-            let record = SizedRecord::new(second_write_size);
-            let second_write_result = writer.try_send(record.clone());
-=======
             let record = SizedRecord(second_write_size);
             let second_write_result = writer.try_send(record);
->>>>>>> 38c24354
 
             assert_eq!(second_write_result, Some(record));
         }
